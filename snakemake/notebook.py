import os, sys
from urllib.error import URLError
import tempfile
import re
import shutil

from snakemake.exceptions import WorkflowError
from snakemake.shell import shell
from snakemake.script import get_source, ScriptBase, PythonScript, RScript
from snakemake.logging import logger
from snakemake.common import is_local_file
from snakemake.common import ON_WINDOWS

KERNEL_STARTED_RE = re.compile(r"Kernel started: (?P<kernel_id>\S+)")
KERNEL_SHUTDOWN_RE = re.compile(r"Kernel shutdown: (?P<kernel_id>\S+)")


class Listen:
    def __init__(self, arg):
        self.ip, self.port = arg.split(":")


def get_cell_sources(source):
    import nbformat

    nb = nbformat.reads(source, as_version=nbformat.NO_CONVERT)

    return [cell["source"] for cell in nb["cells"]]


class JupyterNotebook(ScriptBase):

    editable = True

    def draft(self, listen):
        import nbformat

        preamble = self.get_preamble()
        nb = nbformat.v4.new_notebook()
        self.insert_preamble_cell(preamble, nb)

        nb["cells"].append(nbformat.v4.new_code_cell("# start coding here"))

        os.makedirs(os.path.dirname(self.local_path), exist_ok=True)

        with open(self.local_path, "wb") as out:
            out.write(nbformat.writes(nb).encode())

        self.source = open(self.local_path).read()

        self.evaluate(edit=listen)

    def write_script(self, preamble, fd):
        import nbformat

        nb = nbformat.reads(self.source, as_version=nbformat.NO_CONVERT)

        self.remove_preamble_cell(nb)
        self.insert_preamble_cell(preamble, nb)

        fd.write(nbformat.writes(nb).encode())

    def execute_script(self, fname, edit=None):
        import nbformat

        fname_out = self.log.get("notebook", None)
        if fname_out is None or edit:
            output_parameter = ""
        else:
            fname_out = os.path.join(os.getcwd(), fname_out)
            output_parameter = "--output {fname_out:q}"

        if edit is not None:
            logger.info("Opening notebook for editing.")
            cmd = (
                "jupyter notebook --browser ':' --no-browser --log-level ERROR --ip {edit.ip} --port {edit.port} "
                "--NotebookApp.quit_button=True {{fname:q}}".format(edit=edit)
            )
        else:
            cmd = (
                "jupyter-nbconvert --log-level ERROR --execute {output_parameter} "
                "--to notebook --ExecutePreprocessor.timeout=-1 {{fname:q}}".format(
                    output_parameter=output_parameter
                )
            )

        if ON_WINDOWS:
            fname = fname.replace("\\", "/")
            fname_out = fname_out.replace("\\", "/") if fname_out else fname_out

        self._execute_cmd(cmd, fname_out=fname_out, fname=fname)

        if edit:
            logger.info("Saving modified notebook.")
            nb = nbformat.read(fname, as_version=4)

            self.remove_preamble_cell(nb)

            # clean up all outputs
            for cell in nb["cells"]:
                cell["outputs"] = []

            nbformat.write(nb, self.local_path)

    def insert_preamble_cell(self, preamble, notebook):
        import nbformat

        preamble_cell = nbformat.v4.new_code_cell(preamble)
        preamble_cell["metadata"]["tags"] = ["snakemake-job-properties"]
        notebook["cells"].insert(0, preamble_cell)

    def remove_preamble_cell(self, notebook):
        preambles = [
            i
            for i, cell in enumerate(notebook["cells"])
            if "snakemake-job-properties" in cell["metadata"].get("tags", [])
        ]
        if len(preambles) > 1:
            raise WorkflowError(
                "More than one snakemake preamble cell found in notebook. "
                "Please clean up the notebook first, by removing all or all but one of them."
            )
        elif len(preambles) == 1:
            preamble = preambles[0]
            # remove old preamble
            del notebook["cells"][preamble]


class PythonJupyterNotebook(JupyterNotebook):
    def get_preamble(self):
        preamble_addendum = "import os; os.chdir(r'{cwd}');".format(cwd=os.getcwd())

        return PythonScript.generate_preamble(
            self.path,
            self.source,
            self.basedir,
            self.input,
            self.output,
            self.params,
            self.wildcards,
            self.threads,
            self.resources,
            self.log,
            self.config,
            self.rulename,
            self.conda_env,
            self.spack_env,
            self.container_img,
            self.singularity_args,
            self.env_modules,
            self.bench_record,
            self.jobid,
            self.bench_iteration,
            self.cleanup_scripts,
            self.shadow_dir,
            preamble_addendum=preamble_addendum,
        )


class RJupyterNotebook(JupyterNotebook):
    def get_preamble(self):
        preamble_addendum = "setwd('{cwd}');".format(cwd=os.getcwd())

        return RScript.generate_preamble(
            self.path,
            self.source,
            self.basedir,
            self.input,
            self.output,
            self.params,
            self.wildcards,
            self.threads,
            self.resources,
            self.log,
            self.config,
            self.rulename,
            self.conda_env,
            self.spack_env,
            self.container_img,
            self.singularity_args,
            self.env_modules,
            self.bench_record,
            self.jobid,
            self.bench_iteration,
            self.cleanup_scripts,
            self.shadow_dir,
            preamble_addendum=preamble_addendum,
        )


def get_exec_class(language):
    exec_class = {
        "jupyter_python": PythonJupyterNotebook,
        "jupyter_r": RJupyterNotebook,
    }.get(language, None)
    if exec_class is None:
        raise ValueError("Unsupported notebook: Expecting Jupyter Notebook (.ipynb).")
    return exec_class


def notebook(
    path,
    basedir,
    input,
    output,
    params,
    wildcards,
    threads,
    resources,
    log,
    config,
    rulename,
    conda_env,
<<<<<<< HEAD
    spack_env,
=======
    conda_base_path,
>>>>>>> fe03157c
    container_img,
    singularity_args,
    env_modules,
    bench_record,
    jobid,
    bench_iteration,
    cleanup_scripts,
    shadow_dir,
    edit=None,
):
    """
    Load a script from the given basedir + path and execute it.
    """
    draft = False
    if edit is not None:
        if is_local_file(path):
            if not os.path.isabs(path):
                local_path = os.path.join(basedir, path)
            else:
                local_path = path
            if not os.path.exists(local_path):
                # draft the notebook, it does not exist yet
                language = None
                draft = True
                path = "file://{}".format(os.path.abspath(local_path))
                if path.endswith(".py.ipynb"):
                    language = "jupyter_python"
                elif path.endswith(".r.ipynb"):
                    language = "jupyter_r"
                else:
                    raise WorkflowError(
                        "Notebook to edit has to end on .py.ipynb or .r.ipynb in order "
                        "to decide which programming language shall be used."
                    )
        else:
            raise WorkflowError(
                "Notebook {} is not local, but edit mode is only allowed for "
                "local notebooks.".format(path)
            )

    if not draft:
        path, source, language = get_source(path, basedir, wildcards, params)
    else:
        source = None

    exec_class = get_exec_class(language)

    executor = exec_class(
        path,
        source,
        basedir,
        input,
        output,
        params,
        wildcards,
        threads,
        resources,
        log,
        config,
        rulename,
        conda_env,
<<<<<<< HEAD
        spack_env,
=======
        conda_base_path,
>>>>>>> fe03157c
        container_img,
        singularity_args,
        env_modules,
        bench_record,
        jobid,
        bench_iteration,
        cleanup_scripts,
        shadow_dir,
    )

    if draft:
        executor.draft(listen=edit)
    else:
        executor.evaluate(edit=edit)<|MERGE_RESOLUTION|>--- conflicted
+++ resolved
@@ -211,11 +211,8 @@
     config,
     rulename,
     conda_env,
-<<<<<<< HEAD
     spack_env,
-=======
     conda_base_path,
->>>>>>> fe03157c
     container_img,
     singularity_args,
     env_modules,
@@ -277,11 +274,8 @@
         config,
         rulename,
         conda_env,
-<<<<<<< HEAD
         spack_env,
-=======
         conda_base_path,
->>>>>>> fe03157c
         container_img,
         singularity_args,
         env_modules,

--- conflicted
+++ resolved
@@ -313,11 +313,8 @@
         config,
         rulename,
         conda_env,
-<<<<<<< HEAD
         spack_env,
-=======
         conda_base_path,
->>>>>>> fe03157c
         container_img,
         singularity_args,
         env_modules,
@@ -341,11 +338,8 @@
         self.config = config
         self.rulename = rulename
         self.conda_env = conda_env
-<<<<<<< HEAD
         self.spack_env = spack_env
-=======
         self.conda_base_path = conda_base_path
->>>>>>> fe03157c
         self.container_img = container_img
         self.singularity_args = singularity_args
         self.env_modules = env_modules
@@ -410,11 +404,8 @@
             cmd,
             bench_record=self.bench_record,
             conda_env=self.conda_env,
-<<<<<<< HEAD
             spack_env=self.spack_env,
-=======
             conda_base_path=self.conda_base_path,
->>>>>>> fe03157c
             container_img=self.container_img,
             shadow_dir=self.shadow_dir,
             env_modules=self.env_modules,
@@ -1336,11 +1327,8 @@
     config,
     rulename,
     conda_env,
-<<<<<<< HEAD
     spack_env,
-=======
     conda_base_path,
->>>>>>> fe03157c
     container_img,
     singularity_args,
     env_modules,
@@ -1381,11 +1369,8 @@
         config,
         rulename,
         conda_env,
-<<<<<<< HEAD
         spack_env,
-=======
         conda_base_path,
->>>>>>> fe03157c
         container_img,
         singularity_args,
         env_modules,
